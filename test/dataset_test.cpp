--- conflicted
+++ resolved
@@ -1241,19 +1241,11 @@
   // If we slice with a range index the corresponding coordinate (and dimension)
   // is preserved, even if the range has size 1. Thus the operation fails due to
   // coordinate mismatch, as it should.
-<<<<<<< HEAD
-  auto view_a_x01 = d["a"](Dim::X, 0, 1);
-  auto view_a_x12 = d["a"](Dim::X, 1, 2);
+  auto view_a_x01 = d.subset("a")(Dim::X, 0, 1);
+  auto view_a_x12 = d.subset("a")(Dim::X, 1, 2);
   EXPECT_THROW_MSG_SUBSTR(view_a_x12 -= view_a_x01,
                           dataset::except::VariableMismatchError,
                           "expected to match");
-=======
-  auto view_a_x01 = d.subset("a")(Dim::X, 0, 1);
-  auto view_a_x12 = d.subset("a")(Dim::X, 1, 2);
-  EXPECT_THROW_MSG(
-      view_a_x12 -= view_a_x01, std::runtime_error,
-      "Coordinates of datasets do not match. Cannot perform binary operation.");
->>>>>>> 351aae48
 }
 
 TEST(DatasetSlice, subset_slice_spatial_with_bin_edges) {
