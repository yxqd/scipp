# Dataset imports
from dataset import Data, dataset, dimensionCoord, sqrt
import numpy as np
# Plotly imports
from plotly.offline import init_notebook_mode, iplot
# Re-direct the output of init_notebook_mode to hide it from the unit tests
import io
from contextlib import redirect_stdout
try:
    with redirect_stdout(io.StringIO()):
        init_notebook_mode(connected=True)
except ImportError:
    print("Warning: the current version of this plotting module was designed to"
          " work inside a Jupyter notebook. Other usage has not been tested.")

#===============================================================================

def check_input(input_data):

    values = []
    for var in input_data:
        if var.is_data:
            values.append(var)

    if len(values) > 1:
        raise RuntimeError("More than one Data.Value found! Please use e.g."
                           " plot(dataset.subset('sample'))"
                           " to select only a single Value.")
    return values

#===============================================================================

# Wrapper function to dispatch the input dataset to the appropriate plotting
# function depending on its dimensions
def plot(input_data):
<<<<<<< HEAD

    # A list of datasets is only supported for 1d
    if type(input_data) is list:
=======
    ndim = len(input_data.dimensions)
    if ndim == 1:
>>>>>>> b7ce10ac
        return plot_1d(input_data)
    # Case of a single dataset
    else:
        values = check_input(input_data)
        ndim = len(values[0].dimensions)
        if ndim == 1:
            return plot_1d(input_data)
        elif ndim == 2:
            return plot_image(input_data)
        elif ndim < 5:
            return plot_sliceviewer(input_data)
        else:
            raise RuntimeError("Plot: unsupported number of dimensions: {}".format(ndim))

#===============================================================================

# Plot a 1D spectrum.
#
# Inputs can be either a Dataset(Slice) or a list of Dataset(Slice)s.
# If bars=True, then a bar plot is produced instead of a standard line.
#
# TODO: find a more general way of handling arguments to be sent to plotly,
# probably via a dictionay of arguments
def plot_1d(input_data, logx=False, logy=False, logxy=False, bars=False):

    entries = []
    # Case of a single dataset
    if (type(input_data) is dataset.Dataset) or (type(input_data) is dataset.DatasetSlice):
        entries.append(input_data)
    # Case of a list of datasets
    elif type(input_data) is list:
        # Go through the list items:
        for item in input_data:
            if (type(item) is dataset.Dataset) or (type(item) is dataset.DatasetSlice):
                entries.append(item)
            else:
                raise RuntimeError("Bad data type in list input of plot_1d. "
                                   "Expected either Dataset or DatasetSlice, "
                                   "got " + type(item))
    else:
        raise RuntimeError("Bad data type in input of plot_1d. Expected either "
                           "Dataset or DatasetSlice, got " + type(item))

    if bars:
        plot_type = 'bar'
    else:
        plot_type = 'scatter'

    # entries now contains a list of Dataset or DatasetSlice
    # We now construct a list of [x,y] pairs
    # TODO: check that all x coordinates are the same
    data = []
    for item in entries:
        # Scan the datasets
        values = dict()
        variances = dict()
        for var in item:
            key = var.name
            if var.tag == Data.Variance:
                variances[key] = var
            elif var.is_data:
                values[key] = var
        # Now go through the values and see if they have an associated variance.
        # If they do, then use that as error bars.
        # Then go through the variances and check if there are some variances
        # that do not have an associate value; they are to be plotted as normal
        # data.
        tobeplotted = []
        for key, val in values.items():
            if key in variances.keys():
                vari = variances[key]
            else:
                vari = None
            tobeplotted.append([val, vari])
        for key, val in variances.items():
            if key not in values.keys():
                tobeplotted.append([val, None])

        # tobeplotted now contains pairs of [value, variance]
        for v in tobeplotted:

            # Check that data is 1D
            if len(v[0].dimensions) > 1:
                raise RuntimeError("Can only plot 1D data with plot_1d.")

            # Define y
            y = v[0].numpy
            ylab = v[0].unit.name
            name = v[0].name
            # TODO: getting the shape of the dimension array is done in two steps
            # here because v.dimensions.shape[0] returns garbage. One of the
            # objects is going out of scope, we need to figure out which one to fix
            # this.
            ydims = v[0].dimensions
            ny = ydims.shape[0]

            # Define x
            coord = item[dimensionCoord(v[0].dimensions.labels[0])]
            xdims = coord.dimensions
            nx = xdims.shape[0]
            x = coord.numpy
            # Check for bin edges
            if nx == ny + 1:
                x = edges_to_centers(x)
            xlab = "{} [{}]".format(coord.name,coord.unit)

            # Define trace
            trace = dict(
                    x = x,
                    y = y,
                    name = name,
                    type = plot_type)
            # Include variance if present
            if v[1] is not None:
                trace["error_y"] = dict(
                    type='data',
                    array=sqrt(v[1]).numpy,
                    visible=True)

            data.append(trace)

    layout = dict(
        xaxis = dict(title = xlab),
        yaxis = dict(title = ylab))
    if logx or logxy:
        layout["xaxis"]["type"] = "log"
    if logy or logxy:
        layout["yaxis"]["type"] = "log"

    return iplot(dict(data=data, layout=layout))

#===============================================================================

# Plot a 2D image.
#
# If countours=True, a filled contour plot is produced, if False, then a
# standard image made of pixels is created.
# If plot=False, then not plot is produced, instead the layout and Data.Value
# variable are returned.
def plot_image(input_data, axes=None, contours=False, plot=True):

    values = check_input(input_data)

<<<<<<< HEAD
    ndim = len(values[0].dimensions)
    if axes is not None:
        naxes = len(axes)
    else:
        naxes = 0
=======
    ndim = len(input_data.dimensions)
>>>>>>> b7ce10ac
    # TODO: this currently allows for plot_image to be called with a 3D dataset
    # and plot=False, which would lead to an error. We should think of a better
    # way to protect against this.
    if (ndim > 1) and (((ndim < 3) or ((ndim < 5) and not plot)) or (naxes == 2)):

        # Note the order of the axes here: the outermost [1] dimension is the
        # fast dimension and is plotted along x, while the inner (slow)
        # dimension [0] is plotted along y.
        if axes is None:
            axes = [dimensionCoord(values[0].dimensions.labels[0]),
                    dimensionCoord(values[0].dimensions.labels[1])]

        xcoord = input_data[axes[1]]
        ycoord = input_data[axes[0]]

        x = xcoord.numpy
        y = ycoord.numpy
        z = values[0].numpy

        # Check for bin edges
        # TODO: find a better way to handle edges. Currently, we convert from
        # edges to centers and then back to edges afterwards inside the plotly
        # object. This is not optimal and could lead to precision loss issues.
        zdims = values[0].dimensions
        nz = zdims.shape
        ydims = ycoord.dimensions
        ny = ydims.shape
        xdims = xcoord.dimensions
        nx = xdims.shape
        if nx[0] == nz[1] + 1:
            x = edges_to_centers(x)
        if ny[0] == nz[0] + 1:
            y = edges_to_centers(y)

        # Check if dimensions of arrays agree, if not, try to plot the transpose
        xshape = np.shape(x)
        yshape = np.shape(y)
        zshape = np.shape(z)
        if (xshape[0] != zshape[1]) or (yshape[0] != zshape[0]):
            z = z.T
            zshape = np.shape(z)
            if (xshape[0] != zshape[1]) or (yshape[0] != zshape[0]):
                raise RuntimeError("Dimensions of x and y arrays to not match "
                                   "that of the Value array.")

        layout = dict(
            xaxis = dict(title = "{} [{}]".format(xcoord.name, xcoord.unit)),
            yaxis = dict(title = "{} [{}]".format(ycoord.name, ycoord.unit))
            )

        if plot:
            if contours:
                plot_type = 'contour'
            else:
                plot_type = 'heatmap'
            data = [dict(
                x = centers_to_edges(x),
                y = centers_to_edges(y),
                z = z,
                type = plot_type,
                colorscale = 'Viridis',
                colorbar=dict(
                    title="{} [{}]".format(values[0].name,values[0].unit),
                    titleside = 'right',
                    )
                )]
            return iplot(dict(data=data, layout=layout))
        else:
            return [values[0], layout]

    else:
        raise RuntimeError("Unsupported number of dimensions in plot_image.")

#===============================================================================

# Plot a 2D slice through a 3D dataset with a slider to adjust the position of
# the slice in the third dimension.
def plot_sliceviewer(input_data):

    # Delay import to here, as ipywidgets is not part of the base plotly package
    try:
        from plotly.graph_objs import FigureWidget
        from ipywidgets import interactive, VBox
    except ImportError:
        print("Sorry, the sliceviewer requires ipywidgets which was not found "
              "on this system")
        return

<<<<<<< HEAD
    # Check input dataset
    value_list = check_input(input_data)

    ndim = len(value_list[0].dimensions)
=======
    ndim = len(input_data.dimensions)
>>>>>>> b7ce10ac
    if (ndim > 2) and (ndim < 5):

        # Use the machinery in plot_image to make the slices
        values, layout = plot_image(input_data, plot=False)

        a = values.numpy
        nx = np.shape(a)

        fig = FigureWidget(
            data = [dict(
                type = 'heatmap',
                colorscale = 'Viridis',
                colorbar=dict(
                    title="{} [{}]".format(values.name,values.unit),
                    titleside = 'right',
                    )
                )],
            layout = layout
        )

        vb = None

        if ndim == 3:

            fig.data[0].z = a[:,:,0]
            def update_z(zpos):
                fig.data[0].z = a[:,:,zpos]
            # Add a slider that updates the slice plane
            # TODO: find a way to better name the 'zpos' text next to the slider
            slider = interactive(update_z, zpos=(0, nx[2]-1, 1))
            vb = VBox((fig, slider))

        elif ndim == 4:

            fig.data[0].z = a[:,:,0,0]
            positions = {"i" : 0, "j" : 0}
            def update_slice():
                fig.data[0].z = a[:,:,positions["i"],positions["j"]]
            def update_i(ipos):
                positions["i"] = ipos
                update_slice()
            def update_j(jpos):
                positions["j"] = jpos
                update_slice()
            # Add a slider that updates the slice plane
            # TODO: find a way to better name the 'zpos' text next to the slider
            slider_i = interactive(update_i, ipos=(0, nx[2]-1, 1))
            slider_j = interactive(update_j, jpos=(0, nx[3]-1, 1))
            vb = VBox((fig, slider_i, slider_j))

        if vb is not None:
            vb.layout.align_items = 'center'
        return vb

    else:
        raise RuntimeError("Unsupported number of dimensions in sliceviewer.")

#===============================================================================

def edges_to_centers(x):
    return 0.5 * (x[1:] + x[:-1])

def centers_to_edges(x):
    e = edges_to_centers(x)
    return np.concatenate([[2.0*x[0]-e[0]],e,[2.0*x[-1]-e[-1]]])<|MERGE_RESOLUTION|>--- conflicted
+++ resolved
@@ -26,26 +26,20 @@
         raise RuntimeError("More than one Data.Value found! Please use e.g."
                            " plot(dataset.subset('sample'))"
                            " to select only a single Value.")
-    return values
+    return values, len(values[0].dimensions)
 
 #===============================================================================
 
 # Wrapper function to dispatch the input dataset to the appropriate plotting
 # function depending on its dimensions
 def plot(input_data):
-<<<<<<< HEAD
 
     # A list of datasets is only supported for 1d
     if type(input_data) is list:
-=======
-    ndim = len(input_data.dimensions)
-    if ndim == 1:
->>>>>>> b7ce10ac
         return plot_1d(input_data)
     # Case of a single dataset
     else:
-        values = check_input(input_data)
-        ndim = len(values[0].dimensions)
+        values, ndim = check_input(input_data)
         if ndim == 1:
             return plot_1d(input_data)
         elif ndim == 2:
@@ -182,17 +176,13 @@
 # variable are returned.
 def plot_image(input_data, axes=None, contours=False, plot=True):
 
-    values = check_input(input_data)
-
-<<<<<<< HEAD
-    ndim = len(values[0].dimensions)
+    values, ndim = check_input(input_data)
+
     if axes is not None:
         naxes = len(axes)
     else:
         naxes = 0
-=======
-    ndim = len(input_data.dimensions)
->>>>>>> b7ce10ac
+
     # TODO: this currently allows for plot_image to be called with a 3D dataset
     # and plot=False, which would lead to an error. We should think of a better
     # way to protect against this.
@@ -281,14 +271,9 @@
               "on this system")
         return
 
-<<<<<<< HEAD
     # Check input dataset
-    value_list = check_input(input_data)
-
-    ndim = len(value_list[0].dimensions)
-=======
-    ndim = len(input_data.dimensions)
->>>>>>> b7ce10ac
+    value_list, ndim = check_input(input_data)
+
     if (ndim > 2) and (ndim < 5):
 
         # Use the machinery in plot_image to make the slices
